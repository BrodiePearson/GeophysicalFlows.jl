module BarotropicQG

export
  Problem,
  set_zeta!,
  updatevars!,

  energy,
  enstrophy,
  meanenergy,
  meanenstrophy,
  dissipation,
  work,
  drag

using Reexport

@reexport using FourierFlows

using FFTW: rfft
using LinearAlgebra: mul!, ldiv!
using FourierFlows: getfieldspecs, structvarsexpr, parsevalsum, parsevalsum2

abstract type BarotropicQGVars <: AbstractVars end
abstract type BarotropicQGForcedVars <: BarotropicQGVars end

const realscalarvars = [:U]
const physicalvars = [:q, :zeta, :psi, :u, :v]
const transformvars = [ Symbol(var, :h) for var in physicalvars ]
const forcedvars = [:Fqh]
const stochforcedvars = [:prevsol]

nothingfunction(args...) = nothing

"""
    Problem(; parameters...)

Construct a BarotropicQG turbulence problem.
"""
<<<<<<< HEAD
function Problem(; nx=256, Lx=2π, ny=nx, Ly=Lx, f0=1.0, beta=0.0, eta=nothing,
    nu=0.0, nnu=1, mu=0.0, dt=0.01, stepper="RK4", calcFU=nothing, calcFq=nothing)
=======
function Problem(;
    # Numerical parameters
            nx = 256,
            Lx = 2π,
            ny = nx,
            Ly = Lx,
            dt = 0.01,
    # Physical parameters
            f0 = 1.0,
          beta = 0.0,
           eta = nothing,
    # Drag and/or hyper-/hypo-viscosity
            nu = 0.0,
           nnu = 1,
            mu = 0.0,
   # Timestepper and eqn options
       stepper = "RK4",
        calcFU = nothingfunction,
        calcFq = nothingfunction,
    stochastic = false,
             T = Float64)
>>>>>>> a96b3d44

  # the grid
  g  = BarotropicQG.TwoDGrid(nx, Lx, ny, Ly)

  # topographic PV
  if eta==nothing
    eta = 0*g.X
    etah = rfft(eta)
  end

  if typeof(eta)!=Array{Float64,2} #this is true if eta was passes in Problem as a function
    pr = Params(g, f0, beta, eta, mu, nu, nnu, calcFU, calcFq)
  else
    pr = Params(f0, beta, eta, rfft(eta), mu, nu, nnu, calcFU, calcFq)
  end

  if calcFq == nothingfunction && calcFU == nothingfunction
      vs = Vars(g)
  else
      if stochastic ==  false
          vs = ForcedVars(g)
      elseif stochastic == true
          vs = StochasticForcedVars(g)
      end
  end
  eq = BarotropicQG.Equation(pr, g)
  ts = FourierFlows.autoconstructtimestepper(stepper, dt, eq.LC, g)
  FourierFlows.Problem(g, vs, pr, eq, ts)
end

InitialValueProblem(; kwargs...) = Problem(; kwargs...)
ForcedProblem(; kwargs...) = Problem(; kwargs...)


# ----------
# Parameters
# ----------

"""
    Params(g::TwoDGrid, f0, beta, FU, eta, mu, nu, nnu, calcFU, calcFq)

Returns the params for an unforced two-dimensional barotropic QG problem.
"""
struct Params{T} <: AbstractParams
  f0::T                      # Constant planetary vorticity
  beta::T                    # Planetary vorticity y-gradient
  eta::Array{T,2}            # Topographic PV
  etah::Array{Complex{T},2}  # FFT of Topographic PV
  mu::T                      # Linear drag
  nu::T                      # Viscosity coefficient
  nnu::Int                   # Hyperviscous order (nnu=1 is plain old viscosity)
  calcFU::Function    # Function that calculates the forcing F(t) on
                      # domain-averaged zonal flow U(t)
  calcFq!::Function   # Function that calculates the forcing on QGPV q
end

"""
    Params(g::TwoDGrid, f0, beta, eta::Function, mu, nu, nnu, calcFU, calcFq)

Constructor for Params that accepts a generating function for the topographic PV.
"""
function Params(g::TwoDGrid, f0, beta, eta::Function, mu, nu, nnu, calcFU, calcFq)
  etagrid = eta(g.X, g.Y)
  etah = rfft(etagrid)
  Params(f0, beta, etagrid, etah, mu, nu, nnu, calcFU, calcFq)
end


# ---------
# Equations
# ---------

"""
    Equation(p, g)

Returns the equation for two-dimensional barotropic QG problem with params p and grid g.
"""
function Equation(p::Params, g; T=typeof(g.Lx))
  LC = @. -p.mu - p.nu*g.KKrsq^p.nnu + im*p.beta*g.kr*g.invKKrsq
  LC[1, 1] = 0
  FourierFlows.Equation{Complex{T},2}(LC, calcN!)
end


# ----
# Vars
# ----

varspecs = cat(
  getfieldspecs(realscalarvars, :(Array{T,0})),
  getfieldspecs(physicalvars, :(Array{T,2})),
  getfieldspecs(transformvars, :(Array{Complex{T},2})),
  dims=1)

forcedvarspecs = cat(varspecs, getfieldspecs(forcedvars, :(Array{Complex{T},2})), dims=1)
stochforcedvarspecs = cat(forcedvarspecs, getfieldspecs(stochforcedvars, :(Array{Complex{T},2})), dims=1)

# Construct Vars types
eval(structvarsexpr(:Vars, varspecs; parent=:BarotropicQGVars))
eval(structvarsexpr(:ForcedVars, forcedvarspecs; parent=:BarotropicQGForcedVars))
eval(structvarsexpr(:StochasticForcedVars, stochforcedvarspecs; parent=:BarotropicQGForcedVars))

"""
    Vars(g)

Returns the vars for unforced two-dimensional barotropic QG problem with grid g.
"""
function Vars(g; T=typeof(g.Lx))
  U = Array{T,0}(undef, ); U[] = 0
  @createarrays T (g.nx, g.ny) q u v psi zeta
  @createarrays Complex{T} (g.nkr, g.nl) qh uh vh psih zetah
  Vars(U, q, zeta, psi, u, v, qh, zetah, psih, uh, vh)
end

"""
    ForcedVars(g)

Returns the vars for forced two-dimensional barotropic QG problem with grid g.
"""
function ForcedVars(g; T=typeof(g.Lx))
  v = Vars(g; T=T)
  Fqh = zeros(Complex{T}, (g.nkr, g.nl))
  ForcedVars(getfield.(Ref(v), fieldnames(typeof(v)))..., Fqh)
end

"""
    StochasticForcedVars(g)

Returns the vars for stochastically forced two-dimensional barotropic QG problem with grid g.
"""
function StochasticForcedVars(g; T=typeof(g.Lx))
  v = ForcedVars(g; T=T)
  prevsol = zeros(Complex{T}, (g.nkr, g.nl))
  StochasticForcedVars(getfield.(Ref(v), fieldnames(typeof(v)))..., prevsol)
end


# -------
# Solvers
# -------

function calcN_advection!(N, sol, t, s, v, p, g)
  # Note that U = sol[1, 1]. For all other elements ζ = sol
  v.U[] = sol[1, 1].re
  @. v.zetah = sol
  v.zetah[1, 1] = 0

  @. v.uh =  im * g.l  * g.invKKrsq * v.zetah
  @. v.vh = -im * g.kr * g.invKKrsq * v.zetah

  ldiv!(v.zeta, g.rfftplan, v.zetah)
  ldiv!(v.u, g.rfftplan, v.uh)
  v.psih .= deepcopy(v.vh) # FFTW's irfft destroys its input; v.vh is needed for N[1, 1]
  ldiv!(v.v, g.rfftplan, v.psih)

  @. v.q = v.zeta + p.eta
  @. v.u = (v.U[] + v.u)*v.q # (U+u)*q
  @. v.v = v.v*v.q # v*q

  mul!(v.uh, g.rfftplan, v.u) # \hat{(u+U)*q}
  # Nonlinear advection term for q (part 1)
  @. N = -im*g.kr*v.uh # -∂[(U+u)q]/∂x
  mul!(v.uh, g.rfftplan, v.v) # \hat{v*q}
  @. N += - im*g.l*v.uh # -∂[vq]/∂y
end

function calcN!(N, sol, t, s, v, p, g)
  calcN_advection!(N, sol, t, s, v, p, g)
  addforcing!(N, t, s, v, p, g)
  nothing
end

addforcing!(N, t, s, v::Vars, p, g) = nothing

function addforcing!(N, t, s, v::ForcedVars, p, g)
  p.calcFq!(v.Fqh, t, s, v, p, g)
  @. N += v.Fqh
  if p.calcFU != nothingfunction
    # 'Nonlinear' term for U with topographic correlation.
    # Note: < v*eta > = sum( conj(vh)*eta ) / (nx^2*ny^2) if fft is used
    # while < v*eta > = 2*sum( conj(vh)*eta ) / (nx^2*ny^2) if rfft is used
    N[1, 1] = p.calcFU(t) + 2*sum(conj(v.vh).*p.etah).re / (g.nx^2.0*g.ny^2.0)
  end
  nothing
end

function addforcing!(N, t, s, v::StochasticForcedVars, p, g)
  if t == s.t # not a substep
    @. v.prevsol = s.sol # sol at previous time-step is needed to compute budgets for stochastic forcing
    p.calcFq!(v.Fqh, t, s, v, p, g)
  end
  @. N += v.Fqh

  if p.calcFU != nothingfunction
    # 'Nonlinear' term for U with topographic correlation.
    # Note: < v*eta > = sum( conj(vh)*eta ) / (nx^2*ny^2) if fft is used
    # while < v*eta > = 2*sum( conj(vh)*eta ) / (nx^2*ny^2) if rfft is used
    N[1, 1] = p.calcFU(t) + 2*sum(conj(v.vh).*p.etah).re / (g.nx^2.0*g.ny^2.0)
  end
  nothing
end


# ----------------
# Helper functions
# ----------------

"""
    updatevars!(v, s, g)

Update the vars in v on the grid g with the solution in s.sol.
"""
function updatevars!(s, v, p, g)
  v.U[] = s.sol[1, 1].re
  @. v.zetah = s.sol
  v.zetah[1, 1] = 0.0

  @. v.psih = -v.zetah * g.invKKrsq
  @. v.uh = -im * g.l  * v.psih
  @. v.vh =  im * g.kr * v.psih

  ldiv!(v.zeta, g.rfftplan, deepcopy(v.zetah))
  ldiv!(v.psi, g.rfftplan, deepcopy(v.psih))
  ldiv!(v.u, g.rfftplan, deepcopy(v.uh))
  ldiv!(v.v, g.rfftplan, deepcopy(v.vh))

  @. v.q = v.zeta + p.eta
  nothing
end

updatevars!(prob) = updatevars!(prob.state, prob.vars, prob.params, prob.grid)

"""
    set_zeta!(prob, zeta)
    set_zeta!(s, v, g, zeta)

Set the solution s.sol as the transform of zeta and update variables v
on the grid g.
"""
function set_zeta!(s, v::Vars, p, g, zeta)
  mul!(v.zetah, g.rfftplan, zeta)
  v.zetah[1, 1] = 0.0
  @. s.sol = v.zetah

  updatevars!(s, v, p, g)
  nothing
end

function set_zeta!(s, v::BarotropicQGForcedVars, p, g, zeta)
  v.U[] = deepcopy(s.sol[1, 1])
  mul!(v.zetah, g.rfftplan, zeta)
  v.zetah[1, 1] = 0.0
  @. s.sol = v.zetah
  s.sol[1, 1] = v.U[]

  updatevars!(s, v, p, g)
  nothing
end

set_zeta!(prob::AbstractProblem, zeta) = set_zeta!(prob.state, prob.vars, prob.params, prob.grid, zeta)

"""
    set_U!(prob, U)
    set_U!(s, v, g, U)

Set the (kx, ky)=(0, 0) part of solution s.sol as the domain-average zonal flow U.
"""
function set_U!(s, v, p, g, U::Float64)
  s.sol[1, 1] = U
  updatevars!(s, v, p, g)
  nothing
end

set_U!(prob::AbstractProblem, U::Float64) = set_U!(prob.state, prob.vars, prob.params, prob.grid, U)


"""
Calculate the domain-averaged kinetic energy.
"""
function energy(prob::AbstractProblem)
  s, g = prob.state, prob.grid
  0.5*(parsevalsum2(g.Kr.*g.invKKrsq.*s.sol, g)
        + parsevalsum2(g.Lr.*g.invKKrsq.*s.sol, g))/(g.Lx*g.Ly)
end


"""
Returns the domain-averaged enstrophy.
"""
function enstrophy(prob)
  s, v, g = prob.state, prob.vars, prob.grid
  @. v.uh = s.sol
  v.uh[1, 1] = 0
  0.5*parsevalsum2(v.uh, g)/(g.Lx*g.Ly)
end

"""
Returns the energy of the domain-averaged U.
"""
meanenergy(prob) = real(0.5*prob.state.sol[1, 1].^2)

"""
Returns the enstrophy of the domain-averaged U.
"""
meanenstrophy(prob) = real(prob.params.beta*prob.state.sol[1, 1])

"""
    dissipation(prob)
    dissipation(s, v, p, g)

Returns the domain-averaged dissipation rate. nnu must be >= 1.
"""
@inline function dissipation(s, v, p, g)
  @. v.uh = g.KKrsq^(p.nnu-1) * abs2(s.sol)
  v.uh[1, 1] = 0
  p.nu/(g.Lx*g.Ly)*parsevalsum(v.uh, g)
end

@inline dissipation(prob::AbstractProblem) = dissipation(prob.state, prob.vars, prob.params, prob.grid)

"""
    work(prob)
    work(s, v, p, g)

Returns the domain-averaged rate of work of energy by the forcing Fqh.
"""
@inline function work(s, v::ForcedVars, g)
  @. v.uh = g.invKKrsq * s.sol * conj(v.Fqh)
  1/(g.Lx*g.Ly)*parsevalsum(v.uh, g)
end

@inline function work(s, v::StochasticForcedVars, g)
  @. v.uh = g.invKKrsq * (v.prevsol + s.sol)/2.0 * conj(v.Fqh) # Stratonovich
  # @. v.uh = g.invKKrsq * v.prevsol * conj(v.Fqh)             # Ito
  1/(g.Lx*g.Ly)*parsevalsum(v.uh, g)
end

@inline work(prob::AbstractProblem) = work(prob.state, prob.vars, prob.grid)

"""
    drag(prob)
    drag(s, v, p, g)

Returns the extraction of domain-averaged energy by drag mu.
"""
@inline function drag(s, v, p, g)
  @. v.uh = g.KKrsq^(-1) * abs2(s.sol)
  v.uh[1, 1] = 0
  p.mu/(g.Lx*g.Ly)*FourierFlows.parsevalsum(v.uh, g)
end

@inline drag(prob::AbstractProblem) = drag(prob.state, prob.vars, prob.params, prob.grid)


end # module<|MERGE_RESOLUTION|>--- conflicted
+++ resolved
@@ -37,10 +37,7 @@
 
 Construct a BarotropicQG turbulence problem.
 """
-<<<<<<< HEAD
-function Problem(; nx=256, Lx=2π, ny=nx, Ly=Lx, f0=1.0, beta=0.0, eta=nothing,
-    nu=0.0, nnu=1, mu=0.0, dt=0.01, stepper="RK4", calcFU=nothing, calcFq=nothing)
-=======
+
 function Problem(;
     # Numerical parameters
             nx = 256,
@@ -62,7 +59,6 @@
         calcFq = nothingfunction,
     stochastic = false,
              T = Float64)
->>>>>>> a96b3d44
 
   # the grid
   g  = BarotropicQG.TwoDGrid(nx, Lx, ny, Ly)
