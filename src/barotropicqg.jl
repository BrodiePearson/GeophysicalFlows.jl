--- conflicted
+++ resolved
@@ -59,25 +59,17 @@
              T = Float64)
 
   # the grid
-<<<<<<< HEAD
-  grid  = TwoDGrid(nx, Lx, ny, Ly; T=T)
-=======
   gr  = TwoDGrid(nx, Lx, ny, Ly)
   x, y = gridpoints(gr)
->>>>>>> 6e70e88e
 
   # params
   if eta==nothing
-<<<<<<< HEAD
-    params = Params{T}(beta, mu, nu, nnu, calcFq)
-=======
     eta = 0*x
     etah = rfft(eta)
   end
 
   if typeof(eta)!=Array{Float64,2} #this is true if eta was passes in Problem as a function
     pr = Params(gr, f0, beta, eta, mu, nu, nnu, calcFU, calcFq)
->>>>>>> 6e70e88e
   else
     if typeof(eta) != Array{T,2} #this is true if eta was passes in Problem as a function
       eta = eta.(grid.x, grid.y)
@@ -94,19 +86,6 @@
 
   # vars
   if calcFq == nothingfunction && calcFU == nothingfunction
-<<<<<<< HEAD
-    vars = Vars(grid)
-  else
-    if stochastic ==  false
-      vars = ForcedVars(grid)
-    elseif stochastic == true
-      vars = StochasticForcedVars(grid, params, eqn)
-    end
-  end
-
-  # problem
-  FourierFlows.Problem(eqn, stepper, dt, grid, vars, params)
-=======
       vs = Vars(gr)
   else
       if stochastic ==  false
@@ -117,7 +96,6 @@
   end
   eq = Equation(pr, gr)
   FourierFlows.Problem(eq, stepper, dt, gr, vs, pr)
->>>>>>> 6e70e88e
 end
 
 InitialValueProblem(; kwargs...) = Problem(; kwargs...)
@@ -172,23 +150,11 @@
 
 Constructor for topographic Params that accepts a generating function for the topographic PV.
 """
-<<<<<<< HEAD
-function TopographicParams(g::AbstractGrid{T}, beta, eta::Function, mu, nu, nnu, calcFq) where T
-  etagrid = @. eta(g.x, g.y)
-  TopographicParams{T}(beta, etagrid, mu, nu, nnu, calcFq)
-end
-
-function TopographicParamsWithU(g::AbstractGrid{T}, beta, eta::Function, mu, nu, nnu, calcFU, calcFq) where T
-  p = TopographicParams(g, beta, eta, mu, nu, nnu, calcFq)
-  etah = rfft(p.eta)
-  Params{T}(beta, p.eta, etah, mu, nu, nnu, calcFU, calcFq)
-=======
 function Params(g, f0, beta, eta::Function, mu, nu, nnu, calcFU, calcFq)
   x, y = gridpoints(g)
   etagrid = eta(x, y)
   etah = rfft(etagrid)
   Params(f0, beta, etagrid, etah, mu, nu, nnu, calcFU, calcFq)
->>>>>>> 6e70e88e
 end
 
 
@@ -201,26 +167,10 @@
 
 Returns the equation for two-dimensional barotropic QG problem with params p and grid g.
 """
-<<<<<<< HEAD
-function Equation(p, g)
-  L = @. -p.mu - p.nu*g.Krsq^p.nnu + im*p.beta*g.kr*g.invKrsq
-  L[1, 1] = 0
-  FourierFlows.Equation(L, calcN!, g)
-end
-
-function Equation(p::ParamsWithU, g)
-  LU = [ -p.mu ]
-  Lq = @. -p.mu - p.nu*g.Krsq^p.nnu + im*p.beta*g.kr*g.invKrsq
-  Lq[1, 1] = 0
-  L = [Lq, LU]
-  T = (Complex{Float64}, Float64)
-  FourierFlows.Equation(L, calcN!, g; T=T)
-=======
 function Equation(p::Params, g::AbstractGrid{T}) where T
   LC = @. -p.mu - p.nu*g.Krsq^p.nnu + im*p.beta*g.kr*g.invKrsq
   LC[1, 1] = 0
   FourierFlows.Equation(LC, calcN!, g)
->>>>>>> 6e70e88e
 end
 
 
@@ -299,21 +249,6 @@
 # Solvers
 # -------
 
-<<<<<<< HEAD
-function calcN_advection!(N, sol, v, p::ParamsWithU, g)
-  @. v.U = real(sol[2])
-  calcuvq(sol, v, p, g)
-  @. v.u += v.U
-  calcuqhvqh(v, g)
-  @. N[1] = -im*g.kr*v.uh - im*g.l*v.vh # -∂[(U+u)q]/∂x-∂[vq]/∂y
-end
-
-function calcN_advection!(N, sol, v, p, g)
-  calcuvq(sol, v, p, g)
-  calcuqhvqh(v, g)
-  @. N = -im*g.kr*v.uh - im*g.l*v.vh # -∂[uq]/∂x-∂[vq]/∂y
-end
-=======
 function calcN_advection!(N, sol, t, cl, v, p, g)
   # Note that U = sol[1, 1]. For all other elements ζ = sol
   v.U[] = sol[1, 1].re
@@ -322,7 +257,6 @@
 
   @. v.uh =  im * g.l  * g.invKrsq * v.zetah
   @. v.vh = -im * g.kr * g.invKrsq * v.zetah
->>>>>>> 6e70e88e
 
 function calcN!(N, sol, t, cl, v, p, g)
   calcN_advection!(N, sol, v, p, g)
@@ -376,27 +310,6 @@
   mul!(v.vh, g.rfftplan, v.v) # \hat{v*q}
 end
 
-<<<<<<< HEAD
-addforcing!(N, sol, t, cl, v::Vars, p, g) = nothing
-
-function addforcing!(N, sol, t, cl, v::ForcedVars, p, g)
-  p.calcFq!(v.Fqh, sol, t, cl, v, p, g)
-  @. N += v.Fqh
-  nothing
-end
-
-function addforcing!(N, sol, t, cl, v::ForcedVars, p::ParamsWithU, g)
-  p.calcFq!(v.Fqh, sol, t, cl, v, p, g)
-  @. N[1] += v.Fqh
-  nothing
-end
-
-function addforcing!(N, sol, t, cl, v::StochasticForcedVars, p, g)
-  if t == cl.t # not a substep
-    @. v.prevsol = sol # sol at previous time-step is needed to compute budgets for stochastic forcing
-    p.calcFq!(v.Fqh, sol, t, cl, v, p, g)
-  end
-=======
   mul!(v.uh, g.rfftplan, v.u) # \hat{(u+U)*q}
   # Nonlinear advection term for q (part 1)
   @. N = -im*g.kr*v.uh # -∂[(U+u)q]/∂x
@@ -420,16 +333,11 @@
 
 function addforcing!(N, sol, t, cl, v::ForcedVars, p, g)
   p.calcFq!(v.Fqh, sol, t, cl, v, p, g)
->>>>>>> 6e70e88e
   @. N += v.Fqh
   nothing
 end
 
-<<<<<<< HEAD
-function addforcing!(N, sol, t, cl, v::StochasticForcedVars, p::ParamsWithU, g)
-=======
 function addforcing!(N, sol, t, cl, v::StochasticForcedVars, p, g)
->>>>>>> 6e70e88e
   if t == cl.t # not a substep
     @. v.prevsol = sol # sol at previous time-step is needed to compute budgets for stochastic forcing
     p.calcFq!(v.Fqh, sol, t, cl, v, p, g)
@@ -449,30 +357,11 @@
 
 Update the vars in v on the grid g with the solution in sol.
 """
-<<<<<<< HEAD
-function updatevars!(p, v, g, sol)
-  getzetah!(v.zetah, sol, p)
-  updatezetapsiuv(v, g)
-  calcq(v, p)
-  nothing
-end
-
-function updatevars!(p::ParamsWithU, v, g, sol)
-  @. v.U = real(sol[2])
-  getzetah!(v.zetah, sol, p)
-  updatezetapsiuv(v, g)
-  calcq(v, p)
-  nothing
-end
-
-function updatezetapsiuv(v, g)
-=======
 function updatevars!(sol, v, p, g)
   v.U[] = sol[1, 1].re
   @. v.zetah = sol
   v.zetah[1, 1] = 0.0
 
->>>>>>> 6e70e88e
   @. v.psih = -v.zetah * g.invKrsq
   @. v.uh = -im * g.l  * v.psih
   @. v.vh =  im * g.kr * v.psih
@@ -483,12 +372,7 @@
   ldiv!(v.v, g.rfftplan, deepcopy(v.vh))
 end
 
-<<<<<<< HEAD
-
-updatevars!(prob) = updatevars!(prob.params, prob.vars, prob.grid, prob.sol)
-=======
 updatevars!(prob) = updatevars!(prob.sol, prob.vars, prob.params, prob.grid)
->>>>>>> 6e70e88e
 
 """
     set_zeta!(prob, zeta)
@@ -497,27 +381,6 @@
 Set the solution sol as the transform of zeta and update variables v
 on the grid g.
 """
-<<<<<<< HEAD
-function set_zeta!(p::ParamsWithU, v, g, sol, zeta)
-  mul!(v.zetah, g.rfftplan, zeta)
-  v.zetah[1, 1] = 0.0
-  @. sol[1] = v.zetah
-
-  updatevars!(p, v, g, sol)
-  nothing
-end
-
-function set_zeta!(p, v, g, sol, zeta)
-  mul!(v.zetah, g.rfftplan, zeta)
-  v.zetah[1, 1] = 0.0
-  @. sol = v.zetah
-
-  updatevars!(p, v, g, sol)
-  nothing
-end
-
-set_zeta!(prob, zeta) = set_zeta!(prob.params, prob.vars, prob.grid, prob.sol, zeta)
-=======
 function set_zeta!(sol, v::Vars, p, g, zeta)
   mul!(v.zetah, g.rfftplan, zeta)
   v.zetah[1, 1] = 0.0
@@ -539,22 +402,12 @@
 end
 
 set_zeta!(prob, zeta) = set_zeta!(prob.sol, prob.vars, prob.params, prob.grid, zeta)
->>>>>>> 6e70e88e
 
 """
     set_U!(sol, prob, U)
 
 Sets a value for U(t) in the relevantpart of the solution `sol`.
 """
-<<<<<<< HEAD
-function set_U!(sol, prob, U)
-  p, v, g = prob.params, prob.vars, prob.grid
-  sol[2] .= [U]
-  updatevars!(p, v, g, sol)
-  nothing
-end
-
-=======
 function set_U!(sol, v, p, g, U::Float64)
   sol[1, 1] = U
   updatevars!(sol, v, p, g)
@@ -563,61 +416,36 @@
 
 set_U!(prob, U::Float64) = set_U!(prob.sol, prob.vars, prob.params, prob.grid, U)
 
->>>>>>> 6e70e88e
 
 """
 Calculate the domain-averaged kinetic energy.
 """
 function energy(prob)
-<<<<<<< HEAD
-  v, p, g, sol = prob.vars, prob.params, prob.grid, prob.sol
-  getzetah!(v.zetah, sol, p)
-  v.zetah[1, 1] = 0
-  @. v.uh = g.invKrsq * abs2(v.zetah) # |\hat{q}|^2/k^2
-  1/(2*g.Lx*g.Ly)*parsevalsum(v.uh, g)
-=======
   sol, g = prob.sol, prob.grid
   0.5*(parsevalsum2(g.kr.*g.invKrsq.*sol, g)
         + parsevalsum2(g.l.*g.invKrsq.*sol, g))/(g.Lx*g.Ly)
->>>>>>> 6e70e88e
 end
 
 
 """
 Returns the domain-averaged enstrophy.
 """
-<<<<<<< HEAD
-@inline function enstrophy(prob)
-  v, p, g, sol = prob.vars, prob.params, prob.grid, prob.sol
-  getzetah!(v.zetah, sol, p)
-  v.zetah[1, 1] = 0
-  0.5*parsevalsum2(v.zetah, g)/(g.Lx*g.Ly)
-=======
 function enstrophy(prob)
   sol, v, g = prob.sol, prob.vars, prob.grid
   @. v.uh = sol
   v.uh[1, 1] = 0
   0.5*parsevalsum2(v.uh, g)/(g.Lx*g.Ly)
->>>>>>> 6e70e88e
 end
 
 """
 Returns the energy of the domain-averaged U.
 """
-<<<<<<< HEAD
-@inline meanenergy(prob) = real(0.5*prob.sol[2][1]^2)
-=======
 meanenergy(prob) = real(0.5*prob.sol[1, 1].^2)
->>>>>>> 6e70e88e
 
 """
 Returns the enstrophy of the domain-averaged U.
 """
-<<<<<<< HEAD
-@inline meanenstrophy(prob) = real(prob.params.beta*prob.sol[2][1])
-=======
 meanenstrophy(prob) = real(prob.params.beta*prob.sol[1, 1])
->>>>>>> 6e70e88e
 
 """
     dissipation(prob)
@@ -625,21 +453,13 @@
 
 Returns the domain-averaged dissipation rate. nnu must be >= 1.
 """
-<<<<<<< HEAD
-@inline function dissipation(p, v, g, sol)
-=======
 @inline function dissipation(sol, v, p, g)
->>>>>>> 6e70e88e
   @. v.uh = g.Krsq^(p.nnu-1) * abs2(sol)
   v.uh[1, 1] = 0
   p.nu/(g.Lx*g.Ly)*parsevalsum(v.uh, g)
 end
 
-<<<<<<< HEAD
-@inline dissipation(prob) = dissipation(prob.params, prob.vars, prob.grid, prob.sol)
-=======
 @inline dissipation(prob) = dissipation(prob.sol, prob.vars, prob.params, prob.grid)
->>>>>>> 6e70e88e
 
 """
     work(prob)
@@ -666,21 +486,13 @@
 
 Returns the extraction of domain-averaged energy by drag mu.
 """
-<<<<<<< HEAD
-@inline function drag(p, v, g, sol)
-=======
 @inline function drag(sol, v, p, g)
->>>>>>> 6e70e88e
   @. v.uh = g.Krsq^(-1) * abs2(sol)
   v.uh[1, 1] = 0
   p.mu/(g.Lx*g.Ly)*FourierFlows.parsevalsum(v.uh, g)
 end
 
-<<<<<<< HEAD
-@inline drag(prob) = drag(prob.params, prob.vars, prob.grid, prob.sol)
-=======
 @inline drag(prob) = drag(prob.sol, prob.vars, prob.params, prob.grid)
->>>>>>> 6e70e88e
 
 
 end # module