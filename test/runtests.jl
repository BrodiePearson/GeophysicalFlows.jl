using
  FourierFlows,
  Statistics,
  Random,
  FFTW,
  Test

import # use 'import' rather than 'using' for submodules to keep namespace clean
  GeophysicalFlows.TwoDTurb,
  GeophysicalFlows.BarotropicQG,
  GeophysicalFlows.BarotropicQGQL,
  GeophysicalFlows.MultilayerQG

using FourierFlows: parsevalsum, xmoment, ymoment
using GeophysicalFlows: lambdipole, peakedisotropicspectrum

# the devices on which tests will run
devices = (CPU(),)
@has_cuda devices = (CPU(), GPU())
@has_cuda using CuArrays

const rtol_lambdipole = 1e-2 # tolerance for lamb dipole tests
const rtol_multilayerqg = 1e-13 # tolerance for multilayerqg forcing tests
const rtol_twodturb = 1e-13 # tolerance for twodturb forcing tests

"Get the CFL number, assuming a uniform grid with `dx=dy`."
cfl(u, v, dt, dx) = maximum([maximum(abs.(u)), maximum(abs.(v))]*dt/dx)
cfl(prob) = cfl(prob.vars.u, prob.vars.v, prob.clock.dt, prob.grid.dx)


# Run tests
testtime = @elapsed begin

for dev in devices
  
  println("testing on "*string(typeof(dev)))
  
  @testset "Utils" begin
    include("test_utils.jl")

    @test testpeakedisotropicspectrum(dev)
    @test_throws ErrorException("the domain is not square") testpeakedisotropicspectrum_rectangledomain()
  end

  @testset "TwoDTurb" begin
    include("test_twodturb.jl")

    @test test_twodturb_advection(0.0005, "ForwardEuler", dev)
    @test test_twodturb_lambdipole(256, 1e-3, dev)
    @test test_twodturb_stochasticforcingbudgets(dev)
    @test test_twodturb_deterministicforcingbudgets(dev)
    @test test_twodturb_energyenstrophy(dev)
    @test TwoDTurb.nothingfunction() == nothing
  end

<<<<<<< HEAD
=======
  @test test_twodturb_advection(0.0005, "ForwardEuler")
  @test test_twodturb_lambdipole(256, 1e-3)
  @test test_twodturb_stochasticforcingbudgets()
  @test test_twodturb_deterministicforcingbudgets()
  @test test_twodturb_energyenstrophy()
  @test test_twodturb_problemtype(Float32)
  @test TwoDTurb.nothingfunction() == nothing
>>>>>>> b9621db9
end


println("rest of tests only on CPU")

@testset "BarotropicQG" begin
  include("test_barotropicqg.jl")

  @test test_bqg_rossbywave("ETDRK4", 1e-2, 20)
  @test test_bqg_rossbywave("FilteredETDRK4", 1e-2, 20)
  @test test_bqg_rossbywave("RK4", 1e-2, 20)
  @test test_bqg_rossbywave("FilteredRK4", 1e-2, 20)
  @test test_bqg_rossbywave("AB3", 1e-3, 200)
  @test test_bqg_rossbywave("FilteredAB3", 1e-3, 200)
  @test test_bqg_rossbywave("ForwardEuler", 1e-4, 2000)
  @test test_bqg_rossbywave("FilteredForwardEuler", 1e-4, 2000)
  @test test_bqg_stochasticforcingbudgets()
  @test test_bqg_deterministicforcingbudgets()
  @test test_bqg_advection(0.0005, "ForwardEuler")
  @test test_bqg_formstress(0.01, "ForwardEuler")
  @test test_bqg_energyenstrophy()
  @test test_bqg_meanenergyenstrophy()
  @test test_bqg_problemtype(Float32)
  @test BarotropicQG.nothingfunction() == nothing
end

@testset "BarotropicQGQL" begin
  include("test_barotropicqgql.jl")

  @test test_bqgql_rossbywave("ETDRK4", 1e-2, 20)
  @test test_bqgql_rossbywave("FilteredETDRK4", 1e-2, 20)
  @test test_bqgql_rossbywave("RK4", 1e-2, 20)
  @test test_bqgql_rossbywave("FilteredRK4", 1e-2, 20)
  @test test_bqgql_rossbywave("AB3", 1e-3, 200)
  @test test_bqgql_rossbywave("FilteredAB3", 1e-3, 200)
  @test test_bqgql_rossbywave("ForwardEuler", 1e-4, 2000)
  @test test_bqgql_rossbywave("FilteredForwardEuler", 1e-4, 2000)
  @test test_bqgql_deterministicforcingbudgets()
  @test test_bqgql_stochasticforcingbudgets()
  @test test_bqgql_advection(0.0005, "ForwardEuler")
  @test test_bqgql_energyenstrophy()
  @test test_bqgql_problemtype(Float32)
  @test BarotropicQGQL.nothingfunction() == nothing
end

@testset "MultilayerQG" begin
  include("test_multilayerqg.jl")

  @test test_pvtofromstreamfunction_2layer()
  @test test_pvtofromstreamfunction_3layer()
  @test test_mqg_nonlinearadvection(0.001, "ForwardEuler")
  @test test_mqg_linearadvection(0.001, "ForwardEuler")
  @test test_mqg_energies()
  @test test_mqg_fluxes()
  @test test_mqg_setqsetpsi()
  @test test_mqg_paramsconstructor()
  @test test_mqg_problemtype(Float32)
  @test MultilayerQG.nothingfunction() == nothing
end

end # time

println("Total test time: ", testtime)<|MERGE_RESOLUTION|>--- conflicted
+++ resolved
@@ -50,19 +50,10 @@
     @test test_twodturb_stochasticforcingbudgets(dev)
     @test test_twodturb_deterministicforcingbudgets(dev)
     @test test_twodturb_energyenstrophy(dev)
+    @test test_twodturb_problemtype(Float32)
     @test TwoDTurb.nothingfunction() == nothing
   end
 
-<<<<<<< HEAD
-=======
-  @test test_twodturb_advection(0.0005, "ForwardEuler")
-  @test test_twodturb_lambdipole(256, 1e-3)
-  @test test_twodturb_stochasticforcingbudgets()
-  @test test_twodturb_deterministicforcingbudgets()
-  @test test_twodturb_energyenstrophy()
-  @test test_twodturb_problemtype(Float32)
-  @test TwoDTurb.nothingfunction() == nothing
->>>>>>> b9621db9
 end
 
 
