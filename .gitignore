--- conflicted
+++ resolved
@@ -23,15 +23,6 @@
 **/*.png
 **/*.mp4
 **/*.pdf
-<<<<<<< HEAD
-
-# Jupyter Lab stuff and notebooks
-*.ipynb
-.ipynb_checkpoints
-
-# MacOS stuff
-*.DS_Store
-=======
 **/.nfs*
 **/*.cov
 **/Manifest.toml
@@ -39,4 +30,10 @@
 docs/build/
 docs/site/
 coverage/
->>>>>>> 8d0a61d3
+
+# Jupyter Lab stuff and notebooks
+*.ipynb
+.ipynb_checkpoints
+
+# MacOS stuff
+*.DS_Store